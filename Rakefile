--- conflicted
+++ resolved
@@ -74,15 +74,9 @@
 require 'rake/testtask'
 Rake::TestTask.new do |t|
   t.libs = ["lib", "test"]
-<<<<<<< HEAD
-=======
-  if RUBY_VERSION < '1.9.0'
-    t.ruby_opts << '-rubygems'
-  end
 end
 
 Rake::TestTask.new(:'integration-test') do |t|
   t.libs = ["lib", "test/integration"]
   t.pattern = 'test/integration/test_*.rb'
->>>>>>> c19c18a1
 end